#![feature(abi_x86_interrupt)]
// fullerene-kernel/src/main.rs
#![no_std]
#![no_main]

pub(crate) mod font;
mod gdt; // Add GDT module
mod graphics;
mod heap;
mod interrupts;
// mod serial; // Removed, now using petroleum
mod vga;

extern crate alloc;

// use petroleum::serial::{SERIAL_PORT_WRITER as SERIAL1, serial_init, serial_log};
<<<<<<< HEAD
use petroleum::serial::{
    SERIAL_PORT_WRITER as SERIAL1, debug_print_hex, debug_print_str_to_com1 as debug_print_str,
};
use petroleum::graphics::VgaPorts;
=======
use petroleum::serial::SERIAL_PORT_WRITER as SERIAL1;
>>>>>>> f76eb9f8

#[cfg(not(test))]
#[panic_handler]
fn panic(info: &core::panic::PanicInfo) -> ! {
    petroleum::handle_panic(info)
}

use core::ffi::c_void;
use petroleum::common::{
    EfiMemoryType, EfiSystemTable, FULLERENE_FRAMEBUFFER_CONFIG_TABLE_GUID,
    FullereneFramebufferConfig, VgaFramebufferConfig,
};
use petroleum::page_table::EfiMemoryDescriptor;
use petroleum::graphics::init_vga_text_mode;
use spin::Once;
use x86_64::instructions::hlt;
use x86_64::instructions::port::Port;
use x86_64::{PhysAddr, VirtAddr};

// Macro to reduce repetitive serial logging
macro_rules! kernel_log {
    ($($arg:tt)*) => {
        let _ = core::fmt::write(&mut *SERIAL1.lock(), format_args!($($arg)*));
        let _ = core::fmt::write(&mut *SERIAL1.lock(), format_args!("\n"));
    };
}

// Helper function to write multiple registers to a port pair (for VGA setup)
fn write_vga_registers(index_port: u16, data_port: u16, configs: &[(u8, u8)]) {
    unsafe {
        let mut idx_port = Port::<u8>::new(index_port);
        let mut dat_port = Port::<u8>::new(data_port);
        for &(index, value) in configs {
            idx_port.write(index);
            dat_port.write(value);
        }
    }
}

// Helper function to set VGA attribute controller registers
fn setup_vga_attributes() {
    unsafe {
        // Reset flip-flop first
        Port::<u8>::new(VgaPorts::STATUS).read();
        // Attribute registers configuration
        let attr_configs = [
            (0x00, 0x00), (0x01, 0x01), (0x02, 0x02), (0x03, 0x03),
            (0x04, 0x04), (0x05, 0x05), (0x06, 0x06), (0x07, 0x07),
            (0x08, 0x08), (0x09, 0x09), (0x0A, 0x0A), (0x0B, 0x0B),
            (0x0C, 0x0C), (0x0D, 0x0D), (0x0E, 0x0E), (0x0F, 0x0F), // Palette setup
            (0x10, 0x0C), // Mode control
            (0x11, 0x00), // Overscan
            (0x12, 0x0F), // Plane enable
            (0x13, 0x00), // Pixel padding
            (0x14, 0x00), // Color select
        ];
        write_vga_registers(VgaPorts::ATTRIBUTE_INDEX, VgaPorts::ATTRIBUTE_INDEX, &attr_configs);
        // Enable video output by writing index 0x20 (no data needed)
        Port::<u8>::new(VgaPorts::ATTRIBUTE_INDEX).write(0x20);
    }
}

// Comprehensive VGA text mode setup using helper functions
fn vga_text_mode_setup() {
    unsafe {
        // Misc output register
        Port::<u8>::new(VgaPorts::MISC_OUTPUT).write(0x63);

        // Sequencer registers
        let seq_configs = [
            (0x00, 0x03), // Reset
            (0x01, 0x00), // Clocking
            (0x02, 0x03), // Plane access
            (0x03, 0x00), // Character map
            (0x04, 0x02), // Memory mode
        ];
        write_vga_registers(VgaPorts::SEQUENCER_INDEX, VgaPorts::SEQUENCER_DATA, &seq_configs);

        // Unlock CRTC protection
        write_vga_registers(VgaPorts::CRTC_INDEX, VgaPorts::CRTC_DATA, &[(0x11, 0x0E)]);

        // CRTC registers
        let crtc_configs = [
            (0x00, 0x5F), (0x01, 0x4F), (0x02, 0x50), (0x03, 0x82),
            (0x04, 0x55), (0x05, 0x81), (0x06, 0xBF), (0x07, 0x1F),
            (0x08, 0x00), (0x09, 0x4F), (0x10, 0x9C), (0x11, 0x8E),
            (0x12, 0x8F), (0x13, 0x28), (0x14, 0x1F), (0x15, 0x96),
            (0x16, 0xB9), (0x17, 0xA3),
        ];
        write_vga_registers(VgaPorts::CRTC_INDEX, VgaPorts::CRTC_DATA, &crtc_configs);

        // Graphics registers
        let graphics_configs = [
            (0x05, 0x10), (0x06, 0x0E),
        ];
        write_vga_registers(VgaPorts::GRAPHICS_INDEX, VgaPorts::GRAPHICS_DATA, &graphics_configs);

        // Attribute controller setup
        setup_vga_attributes();
    }
}

// Helper function for early debug prints to serial
fn print_kernel(msg: &str) {
    write_serial_bytes!(0x3F8, 0x3FD, msg.as_bytes());
}

// Generic helper for searching memory descriptors
fn find_memory_descriptor_address<F>(descriptors: &[EfiMemoryDescriptor], predicate: F) -> Option<usize>
where
    F: Fn(&EfiMemoryDescriptor) -> bool,
{
    descriptors.iter()
        .find(|desc| predicate(desc))
        .map(|desc| desc.physical_start as usize)
}

// Helper function to find framebuffer config (using generic)
fn find_framebuffer_config(system_table: &EfiSystemTable) -> Option<&FullereneFramebufferConfig> {
    let config_table_entries = unsafe {
        core::slice::from_raw_parts(
            system_table.configuration_table,
            system_table.number_of_table_entries,
        )
    };
    for entry in config_table_entries {
        if entry.vendor_guid == FULLERENE_FRAMEBUFFER_CONFIG_TABLE_GUID {
            return unsafe { Some(&*(entry.vendor_table as *const FullereneFramebufferConfig)) };
        }
    }
    None
}

// Helper function to find heap start from memory map (using generic)
fn find_heap_start(descriptors: &[EfiMemoryDescriptor]) -> x86_64::PhysAddr {
    // First, try to find EfiLoaderData
    if let Some(addr) = find_memory_descriptor_address(descriptors, |desc|
        desc.type_ == EfiMemoryType::EfiLoaderData && desc.number_of_pages > 0
    ) {
        return x86_64::PhysAddr::new(addr as u64);
    }
    // If not found, find EfiConventionalMemory large enough
    let required_pages = (heap::HEAP_SIZE + 4095) / 4096;
    if let Some(addr) = find_memory_descriptor_address(descriptors, |desc|
        desc.type_ == EfiMemoryType::EfiConventionalMemory
        && desc.number_of_pages >= required_pages as u64
    ) {
        return x86_64::PhysAddr::new(addr as u64);
    }
    panic!("No suitable memory region found for heap");
}

static MEMORY_MAP: Once<&'static [EfiMemoryDescriptor]> = Once::new();

#[cfg(target_os = "uefi")]
#[unsafe(export_name = "efi_main")]
#[unsafe(link_section = ".text.efi_main")]
pub extern "efiapi" fn efi_main(
    _image_handle: usize,
    system_table: *mut EfiSystemTable,
    memory_map: *mut c_void,
    memory_map_size: usize,
) -> ! {
<<<<<<< HEAD
    // Early debug print to confirm kernel entry point is reached using direct port access
    write_serial_bytes!(0x3F8, 0x3FD, b"Kernel: efi_main entered.\n");

    debug_print_str("Early VGA write done\n");

    // Debug parameter values
    debug_print_str("Parameters: system_table=");
    debug_print_hex(system_table as usize);
    debug_print_str(" memory_map=");
    debug_print_hex(memory_map as usize);
    debug_print_str(" memory_map_size=");
    debug_print_hex(memory_map_size);
    debug_print_str("\n");

    print_kernel("Kernel: starting to parse parameters.\n");

    // Verify our own address as sanity check for PE relocation
    let self_addr = efi_main as u64;
    debug_print_str("Kernel: efi_main located at ");
    debug_print_hex(self_addr as usize);
    debug_print_str("\n");

    // Cast system_table to reference
    let system_table = unsafe { &*system_table };

    debug_print_str("Starting VGA setup\n");

    vga_text_mode_setup();

    debug_print_str("VGA setup done\n");
=======
    // Cast system_table to reference
    let system_table = unsafe { &*system_table };

    // Setup VGA text mode registers (UEFI leaves it in graphics mode)
    init_vga_text_mode();
>>>>>>> f76eb9f8

    // Early VGA text output to ensure visible output on screen
    {
        let vga_buffer = unsafe { &mut *(0xb8000 as *mut [[u16; 80]; 25]) };
        let hello = b"UEFI Kernel Starting...";
        for (i, &byte) in hello.iter().enumerate() {
            if i < 80 {
                vga_buffer[0][i] = (0x0200 as u16) | (byte as u16); // Green on black
            }
        }
    }

    // Use the passed memory map
    let descriptors = unsafe {
        core::slice::from_raw_parts(
            memory_map as *const EfiMemoryDescriptor,
            memory_map_size / core::mem::size_of::<EfiMemoryDescriptor>(),
        )
    };
    MEMORY_MAP.call_once(|| unsafe { &*(descriptors as *const _) });

    // Calculate physical_memory_offset from kernel's location in memory map
    let kernel_virt_addr = efi_main as u64;
    let mut physical_memory_offset = VirtAddr::new(0);
    let mut kernel_phys_start = x86_64::PhysAddr::new(0);

    // Find physical_memory_offset and kernel_phys_start
    for desc in descriptors {
        let virt_start = desc.virtual_start;
        let virt_end = virt_start + desc.number_of_pages * 4096;
        if kernel_virt_addr >= virt_start && kernel_virt_addr < virt_end {
            physical_memory_offset = VirtAddr::new(desc.virtual_start - desc.physical_start);
            if desc.type_ == EfiMemoryType::EfiLoaderCode {
                kernel_phys_start = x86_64::PhysAddr::new(desc.physical_start);
            }
        }
    }

    if kernel_phys_start.is_null() {
        panic!("Could not determine kernel's physical start address.");
    }

    kernel_log!("Kernel: memory map parsed, kernel_phys_start found");
    kernel_log!("Starting heap frame allocator init...");

    heap::init_frame_allocator(*MEMORY_MAP.get().unwrap());
    kernel_log!("Kernel: frame allocator init done");
    heap::init_page_table(physical_memory_offset);
    kernel_log!("Kernel: page table init done");

    heap::reinit_page_table(physical_memory_offset, kernel_phys_start);
    kernel_log!("Kernel: page table reinit done");

    // Initialize GDT with proper heap address
    let heap_phys_start = find_heap_start(descriptors);
    let heap_start = heap::allocate_heap_from_map(heap_phys_start, heap::HEAP_SIZE);
    let heap_start_after_gdt = gdt::init(heap_start);
    kernel_log!("Kernel: GDT init done");

    // Initialize heap with the remaining memory
    let gdt_mem_usage = heap_start_after_gdt - heap_start;
    heap::init(
        heap_start_after_gdt,
        heap::HEAP_SIZE - gdt_mem_usage as usize,
    );
    kernel_log!("Kernel: heap initialized");

    // Early serial log works now
    kernel_log!("Kernel: basic init complete");

    // Common initialization for both UEFI and BIOS
    // Initialize IDT before enabling interrupts
    interrupts::init();
    kernel_log!("Kernel: IDT init done");

    // Common initialization (enables interrupts)
    init_common();
    kernel_log!("Kernel: init_common done");

    kernel_log!("Kernel: efi_main entered");
    kernel_log!("GDT initialized");
    kernel_log!("IDT initialized");
    kernel_log!("APIC initialized");
    kernel_log!("Heap initialized");
    kernel_log!("Serial initialized");

    kernel_log!("Searching for framebuffer config table...");
    if let Some(config) = find_framebuffer_config(system_table) {
        if config.address != 0 {
            kernel_log!("GOP graphics initialization skipped (text mode)");
        } else {
            kernel_log!("Framebuffer address is 0, VGA will handle display");
        }
    } else {
        kernel_log!("Fullerene Framebuffer Config Table not found");
    }
    println!("Hello QEMU by FullereneOS");

    kernel_log!("Kernel: running in main loop");
    kernel_log!("FullereneOS kernel is now running");
    hlt_loop();
}

#[cfg(target_os = "uefi")]
fn init_common() {
    crate::vga::vga_init();
    // Now safe to initialize APIC and enable interrupts (after stable page tables and heap)
    interrupts::init_apic();
    kernel_log!("Kernel: APIC initialized and interrupts enabled");

    // Test interrupt handling - should not panic or crash if APIC is working
    kernel_log!("Testing interrupt handling with int3...");
    unsafe {
        x86_64::instructions::interrupts::int3();
    }
    kernel_log!("Interrupt test passed (no crash)");
}

#[cfg(not(target_os = "uefi"))]
fn init_common() {
    use core::mem::MaybeUninit;

    // Static heap for BIOS
    static mut HEAP: [MaybeUninit<u8>; heap::HEAP_SIZE] = [MaybeUninit::uninit(); heap::HEAP_SIZE];
    let heap_start_addr: x86_64::VirtAddr;
    unsafe {
        let heap_start_ptr: *mut u8 = core::ptr::addr_of_mut!(HEAP) as *mut u8;
        heap_start_addr = x86_64::VirtAddr::from_ptr(heap_start_ptr);
        heap::ALLOCATOR.lock().init(heap_start_ptr, heap::HEAP_SIZE);
    }

    gdt::init(heap_start_addr); // Pass the actual heap start address
    interrupts::init(); // Initialize IDT
    // Heap already initialized
    petroleum::serial::serial_init(); // Initialize serial early for debugging
    crate::vga::vga_init();
}

#[cfg(not(target_os = "uefi"))]
#[unsafe(no_mangle)]
pub unsafe extern "C" fn _start() -> ! {
    use petroleum::common::VgaFramebufferConfig;

    init_common();
    kernel_log!("Entering _start (BIOS mode)...");

    // Graphics initialization for VGA framebuffer (graphics mode)
    let vga_config = VgaFramebufferConfig {
        address: 0xA0000,
        width: 320,
        height: 200,
        bpp: 8,
    };
    graphics::init_vga(&vga_config);

    kernel_log!("VGA graphics mode initialized (BIOS mode).");

    // Main loop
    println!("Hello QEMU by FullereneOS");

    // Keep kernel running instead of exiting
    kernel_log!("BIOS boot complete, kernel running...");
    hlt_loop();
}

// A simple loop that halts the CPU until the next interrupt
pub fn hlt_loop() -> ! {
    loop {
        hlt();
    }
}<|MERGE_RESOLUTION|>--- conflicted
+++ resolved
@@ -14,14 +14,10 @@
 extern crate alloc;
 
 // use petroleum::serial::{SERIAL_PORT_WRITER as SERIAL1, serial_init, serial_log};
-<<<<<<< HEAD
 use petroleum::serial::{
     SERIAL_PORT_WRITER as SERIAL1, debug_print_hex, debug_print_str_to_com1 as debug_print_str,
 };
 use petroleum::graphics::VgaPorts;
-=======
-use petroleum::serial::SERIAL_PORT_WRITER as SERIAL1;
->>>>>>> f76eb9f8
 
 #[cfg(not(test))]
 #[panic_handler]
@@ -185,7 +181,6 @@
     memory_map: *mut c_void,
     memory_map_size: usize,
 ) -> ! {
-<<<<<<< HEAD
     // Early debug print to confirm kernel entry point is reached using direct port access
     write_serial_bytes!(0x3F8, 0x3FD, b"Kernel: efi_main entered.\n");
 
@@ -211,18 +206,9 @@
     // Cast system_table to reference
     let system_table = unsafe { &*system_table };
 
-    debug_print_str("Starting VGA setup\n");
-
     vga_text_mode_setup();
 
     debug_print_str("VGA setup done\n");
-=======
-    // Cast system_table to reference
-    let system_table = unsafe { &*system_table };
-
-    // Setup VGA text mode registers (UEFI leaves it in graphics mode)
-    init_vga_text_mode();
->>>>>>> f76eb9f8
 
     // Early VGA text output to ensure visible output on screen
     {
