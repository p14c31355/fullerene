- For ISO creation tasks, use the isobemak crate.
- For UEFI-related tasks, the subcrate 'petroleum' handles this role. Use it actively to reduce code.
  - Also, if 'petroleum' itself has bugs, feel free to edit and fix them.

- Also, keep the use of asm macros to a minimum. The same applies to unsafe code. However, do not include the existing bootloader crate or uefi crate in your dependencies. Implement using Rust's core functions whenever possible.

- Additionally, all subcrates are treated as the default binary crate. This implies that each subcrate should be configured in its `Cargo.toml` to be buildable and runnable as a standalone binary (e.g., by setting `crate-type = ["bin"]` or ensuring it can be executed directly).
- Do not execute the same command three or more times consecutively. A "command" refers to any executable operation, including shell commands, function calls, or macro invocations. Avoid long, repetitive sequences of similar operations. For example, a long series of identical `port.write()` calls, as seen in `graphics.rs`, should be refactored for clarity and conciseness, perhaps by using constants or helper functions.

- To check the changes, use the `cargo clean && cargo run -p flasks` command.

- Use helper functions, helper macros, structures, and type generics wherever possible to keep the number of lines of code low.

- Integrate redundant `.rs` files with minimal code into appropriate locations.

<<<<<<< HEAD
- Consolidate all duplicated code between sub-crates into the `petroleum` sub-crate

- Take full advantage of the `x86_64` crate's features to reduce lines of code
=======
Consolidate all duplicated code between sub-crates into the petroleum sub-crate.
>>>>>>> ab521d1c
<|MERGE_RESOLUTION|>--- conflicted
+++ resolved
@@ -13,10 +13,7 @@
 
 - Integrate redundant `.rs` files with minimal code into appropriate locations.
 
-<<<<<<< HEAD
 - Consolidate all duplicated code between sub-crates into the `petroleum` sub-crate
 
 - Take full advantage of the `x86_64` crate's features to reduce lines of code
-=======
-Consolidate all duplicated code between sub-crates into the petroleum sub-crate.
->>>>>>> ab521d1c
+Consolidate all duplicated code between sub-crates into the petroleum sub-crate.