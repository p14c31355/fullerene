// bellows/src/main.rs

#![no_std]
#![no_main]
// #![feature(alloc_error_handler)]
#![feature(never_type)]
extern crate alloc;

use alloc::boxed::Box;

use core::{ffi::c_void, ptr};

// Embedded kernel binary
static KERNEL_BINARY: &[u8] = include_bytes!("kernel.bin");
// Import Port for direct I/O

mod loader;

use loader::{exit_boot_services_and_jump, heap::init_heap, pe::load_efi_image};
use petroleum::serial::{debug_print_hex, debug_print_str_to_com1 as debug_print_str};

use petroleum::common::{
    EFI_GRAPHICS_OUTPUT_PROTOCOL_GUID, EfiGraphicsOutputModeInformation, EfiGraphicsOutputProtocol,
    EfiGraphicsPixelFormat, EfiStatus, EfiSystemTable, FULLERENE_FRAMEBUFFER_CONFIG_TABLE_GUID,
    FullereneFramebufferConfig,
};

#[cfg(not(test))]
#[cfg(target_os = "uefi")]
#[panic_handler]
fn panic(_info: &core::panic::PanicInfo) -> ! {
petroleum::common_panic!(_info);
}

/// Main entry point of the bootloader.
///
/// This function is the `start` attribute as defined in the `Cargo.toml`.
#[unsafe(no_mangle)]
pub extern "efiapi" fn efi_main(image_handle: usize, system_table: *mut EfiSystemTable) -> ! {
    petroleum::serial::_print(format_args!("Bellows: efi_main entered.\n"));

    debug_print_str("Main: image_handle=0x");
    debug_print_hex(image_handle);
    debug_print_str(", system_table=0x");
    debug_print_hex(system_table as usize);
    debug_print_str("\n");

    // Before setting UEFI_SYSTEM_TABLE
    if image_handle == 0 {
        panic!("Invalid image_handle");
    }

    petroleum::init_uefi_system_table(system_table);
    petroleum::serial::_print(format_args!("Bellows: UEFI_SYSTEM_TABLE initialized.\n"));
    let st = unsafe { &*system_table };
    let bs = unsafe { &*st.boot_services };

    petroleum::serial::_print(format_args!(
        "Bellows: UEFI system table and boot services acquired.\n"
    ));

    // Initialize the serial writer with the console output pointer.
    petroleum::serial::UEFI_WRITER.lock().init(st.con_out);
    petroleum::println!("Bellows: UEFI_WRITER initialized."); // Debug print after UEFI_WRITER init

    petroleum::println!("Bellows UEFI Bootloader starting...");
    petroleum::println!("Bellows: 'Bellows UEFI Bootloader starting...' printed."); // Debug print after println!
    petroleum::serial::_print(format_args!("Attempting to initialize GOP...\n"));
    petroleum::println!("Image Handle: {:#x}", image_handle);
    petroleum::println!("System Table: {:#p}", system_table);
    // Initialize heap
    petroleum::serial::_print(format_args!("Attempting to initialize heap...\n"));
    init_heap(bs).expect("Heap initialization failed");
    debug_print_str("Main: Heap init returned OK.\n");
    petroleum::serial::_print(format_args!("Heap initialized successfully.\n"));
    debug_print_str("Main: After Heap initialized print.\n");
    petroleum::println!("Bellows: Heap OK.");
    debug_print_str("Main: After Heap OK println.\n");

    // Initialize graphics protocols for framebuffer setup
    petroleum::serial::_print(format_args!(
        "Attempting to initialize graphics protocols...\n"
    ));
    match petroleum::init_graphics_protocols(st) {
        Some(config) => {
            petroleum::println!(
                "Bellows: Graphics framebuffer initialized at {:#x} ({}x{}).",
                config.address,
                config.width,
                config.height
            );
        }
        None => {
            petroleum::println!(
                "Bellows: No graphics protocols found, initializing VGA text mode."
            );
            init_basic_vga_text_mode();
            // For UEFI fallback, try to install a basic VGA framebuffer config for kernel use
            install_vga_framebuffer_config(st);
            petroleum::println!(
                "Bellows: VGA framebuffer config installed, continuing with kernel load."
            );
        }
    }
    petroleum::serial::_print(format_args!("Graphics initialization complete.\n"));
    petroleum::println!("Bellows: Graphics initialized."); // Debug print after graphics initialization

    let efi_image_file = KERNEL_BINARY;
    let efi_image_size = KERNEL_BINARY.len();

    if efi_image_size == 0 {
        petroleum::println!("Bellows: Kernel file is empty!");
        petroleum::println!("Kernel file is empty.");
        panic!("Kernel file is empty.");
    }

    petroleum::println!("Bellows: Kernel file loaded.");
    petroleum::serial::_print(format_args!(
        "Kernel file loaded. Size: {}\n",
        efi_image_size
    ));

    petroleum::serial::_print(format_args!("Attempting to load EFI image...\n"));

    // Load the kernel and get its entry point.
    let entry = match load_efi_image(st, efi_image_file) {
        Ok(e) => {
            petroleum::serial::_print(format_args!(
                "EFI image loaded successfully. Entry point: {:#p}\n",
                e as *const ()
            ));
            e
        }
        Err(err) => {
            petroleum::println!("Failed to load EFI image: {:?}", err);
            panic!("Failed to load EFI image.");
        }
    };
    petroleum::serial::_print(format_args!("Bellows: EFI image loaded.\n"));

    petroleum::println!("Bellows: Kernel loaded from embedded binary.");

    petroleum::serial::_print(format_args!(
        "Exiting boot services and jumping to kernel...\n"
    ));
    // Exit boot services and jump to the kernel.
    petroleum::println!("Bellows: About to exit boot services and jump to kernel."); // Debug print just before the call
    debug_print_str("Before match exit_boot_services_and_jump.\n");
    match exit_boot_services_and_jump(image_handle, system_table, entry) {
        Ok(_) => {
            unreachable!(); // This branch should never be reached if the function returns '!'
        }
        Err(err) => {
            petroleum::println!("Failed to exit boot services: {:?}", err);
            panic!("Failed to exit boot services.");
        }
    }
}

fn init_basic_vga_text_mode() {
    petroleum::serial::_print(format_args!("Basic VGA text mode initialization...\n"));

    // Detect and initialize VGA graphics for Cirrus devices
    petroleum::graphics::detect_and_init_vga_graphics();

    petroleum::serial::_print(format_args!(
        "Basic VGA text mode initialized as fallback.\n"
    ));
}

/// Attempts to initialize the Universal Graphics Adapter (UGA) protocol as a fallback.
fn try_uga_protocol(st: &EfiSystemTable) -> bool {
    // UGA GUID: {982c298b-f4fa-41cb-b838-777ba2482113}
    let uga_guid = petroleum::common::EFI_UNIVERSAL_GRAPHICS_ADAPTER_PROTOCOL_GUID;

    let bs = unsafe { &*st.boot_services };
    let mut uga: *mut c_void = ptr::null_mut();

    let status = unsafe { (bs.locate_protocol)(uga_guid.as_ptr(), ptr::null_mut(), &mut uga) };

    if EfiStatus::from(status) != EfiStatus::Success || uga.is_null() {
        petroleum::serial::_print(format_args!(
            "UGA protocol not available (status: {:#x})\n",
            status
        ));
        return false;
    }

    petroleum::serial::_print(format_args!(
        "UGA protocol found, attempting to initialize...\n"
    ));

    // Note: UGA protocol is deprecated, but some older EFI implementations might support it
    // For now, we'll just return true if found, and let the kernel handle it
    // This is a placeholder for future UGA implementation if needed

    true
}

/// Installs a basic VGA framebuffer configuration for UEFI environments when GOP is not available.
/// Provides a fallback framebuffer configuration that the kernel can use.
fn install_vga_framebuffer_config(st: &EfiSystemTable) {
    // Create a debug logging macro to clean up unsafe blocks
    macro_rules! vga_debug_log {
        ($message:expr, $($args:tt)*) => {
            #[cfg(debug_assertions)]
            petroleum::serial::_print(format_args!($message, $($args)*));
        };
        ($message:expr) => {
            #[cfg(debug_assertions)]
            petroleum::serial::_print(format_args!($message));
        };
    }

    petroleum::println!("Installing VGA framebuffer config table for UEFI...");
<<<<<<< HEAD
    vga_debug_log!("VGA: About to create config...\n");
=======
>>>>>>> ab521d1c

    // Create an improved VGA-compatible framebuffer config
    // Use higher resolution VGA modes for better compatibility and to prevent logo scattering
    let config = FullereneFramebufferConfig {
        address: 0xA0000,                                     // Standard VGA memory address
        width: 800,  // Higher resolution to prevent logo scattering
        height: 600, // Higher resolution for better display
        pixel_format: EfiGraphicsPixelFormat::PixelFormatMax, // Special marker for VGA mode
        bpp: 8,
        stride: 800, // Match width for VGA modes
    };

<<<<<<< HEAD
    #[cfg(debug_assertions)]
    petroleum::serial::_print(format_args!(
        "VGA: Created config - address: {:#x}, width: {}, height: {}, bpp: {}\n",
        config.address, config.width, config.height, config.bpp
    ));

    let config_ptr = Box::leak(Box::new(config));

    #[cfg(debug_assertions)]
    petroleum::serial::_print(format_args!("VGA: Config boxed and leaked\n"));

    let bs = unsafe { &*st.boot_services };
    #[cfg(debug_assertions)]
    petroleum::serial::_print(format_args!("VGA: Got boot services\n"));

    let status = unsafe {
        #[cfg(debug_assertions)]
        petroleum::serial::_print(format_args!(
            "VGA: About to call install_configuration_table\n"
        ));
        #[cfg(debug_assertions)]
        petroleum::serial::_print(format_args!(
            "VGA: GUID: {:x?}\n",
            FULLERENE_FRAMEBUFFER_CONFIG_TABLE_GUID
        ));
        #[cfg(debug_assertions)]
        petroleum::serial::_print(format_args!("VGA: Config ptr: {:p}\n", config_ptr));
        let result = (bs.install_configuration_table)(
            FULLERENE_FRAMEBUFFER_CONFIG_TABLE_GUID.as_ptr(),
            config_ptr as *const _ as *mut c_void,
        );
        #[cfg(debug_assertions)]
        petroleum::serial::_print(format_args!(
            "VGA: install_configuration_table returned {:#x}\n",
            result
        ));
        result
=======
    let config_ptr = Box::leak(Box::new(config));

    let bs = unsafe { &*st.boot_services };

    let status = unsafe {
        (bs.install_configuration_table)(
            FULLERENE_FRAMEBUFFER_CONFIG_TABLE_GUID.as_ptr(),
            config_ptr as *const _ as *mut c_void,
        )
>>>>>>> ab521d1c
    };

    if EfiStatus::from(status) == EfiStatus::Success {
        petroleum::println!("VGA framebuffer config table installed successfully.");
    } else {
<<<<<<< HEAD
        petroleum::serial::_print(format_args!(
            "VGA: Installation failed, recovering memory\n"
        ));
=======
>>>>>>> ab521d1c
        let _ = unsafe { Box::from_raw(config_ptr) };
        petroleum::println!(
            "Failed to install VGA framebuffer config table (status: {:#x})",
            status
        );
    }
}

// Note: This function is unused as GOP initialization is now handled by petroleum::init_graphics_protocols
// Removing to reduce dead code and improve maintainability
/*
fn init_gop(st: &EfiSystemTable) {
    let bs = unsafe { &*st.boot_services };
    let mut gop: *mut EfiGraphicsOutputProtocol = ptr::null_mut();

    let status = (bs.locate_protocol)(
        EFI_GRAPHICS_OUTPUT_PROTOCOL_GUID.as_ptr(),
        ptr::null_mut(),
        &mut gop as *mut _ as *mut *mut c_void,
    );

    debug_print_str("GOP locate_protocol status: 0x");
    debug_print_hex(status as usize);
    debug_print_str("\n");

    if EfiStatus::from(status) != EfiStatus::Success || gop.is_null() {
        petroleum::serial::_print(format_args!(
            "Failed to locate GOP protocol (status: {:#x}), trying alternative methods.\n", status
        ));

        // Try alternative graphics protocols or better GOP detection
        petroleum::serial::_print(format_args!("GOP not found, trying alternative protocols...\n"));

        // Attempt to find UGA (Universal Graphics Adapter) protocol as fallback
        if try_uga_protocol(st) {
            petroleum::serial::_print(format_args!("UGA protocol found and initialized.\n"));
            return;
        }

        // If no graphics protocols available, fall back to basic VGA text mode
        petroleum::serial::_print(format_args!("No graphics protocols available, using VGA text mode...\n"));
        init_basic_vga_text_mode();

        petroleum::serial::_print(format_args!("Basic VGA text mode initialized as fallback.\n"));
        return;
    }

    let gop_ref = unsafe { &*gop };
    if gop_ref.mode.is_null() {
        petroleum::serial::_print(format_args!("GOP mode pointer is null, skipping.\n"));
        return;
    }

    let mode_ref = unsafe { &*gop_ref.mode };

    // Set GOP to graphics mode if not already
    // Try mode 0 (typically 1024x768 or similar graphics mode)
    let target_mode = 0;
    let current_mode = mode_ref.mode as usize;
    if target_mode != current_mode {
        let modes_to_try = [target_mode as u32, 1];
        let mut mode_set_successfully = false;

        for &mode in &modes_to_try {
            petroleum::serial::_print(format_args!(
                "GOP: Attempting to set mode {} (graphics mode) (currently {})
",
                mode, current_mode
            ));
            let status = (gop_ref.set_mode)(gop, mode);
            if EfiStatus::from(status) == EfiStatus::Success {
                petroleum::serial::_print(format_args!("GOP: Mode {} set successfully.\n", mode));
                mode_set_successfully = true;
                break;
            } else {
                petroleum::serial::_print(format_args!(
                    "GOP: Failed to set mode {}, status: {:#x}.\n",
                    mode, status
                ));
            }
        }

        if !mode_set_successfully {
            petroleum::serial::_print(format_args!(
                "GOP: Failed to set any graphics mode, skipping GOP initialization.\n"
            ));
            return;
        }
    } else {
        petroleum::serial::_print(format_args!("GOP: Mode {} already set\n", target_mode));
    }

    let mode_ref = unsafe { &*gop_ref.mode };
    if mode_ref.info.is_null() {
        petroleum::serial::_print(format_args!("GOP mode info pointer is null, skipping.\n"));
        return;
    }

    let info = unsafe { &*mode_ref.info };

    let fb_addr = mode_ref.frame_buffer_base;
    let fb_size = mode_ref.frame_buffer_size;

    if fb_addr == 0 || fb_size == 0 {
        petroleum::serial::_print(format_args!("GOP framebuffer info is invalid, skipping.\n"));
        return;
    }

    petroleum::serial::_print(format_args!(
        "GOP: Framebuffer at {:#x}, size: {}KB, resolution: {}x{}, stride: {}\n",
        fb_addr,
        fb_size / 1024,
        info.horizontal_resolution,
        info.vertical_resolution,
        info.pixels_per_scan_line
    ));

    let config = Box::new(FullereneFramebufferConfig {
        address: fb_addr as u64,
        width: info.horizontal_resolution,
        height: info.vertical_resolution,
        pixel_format: info.pixel_format,
        bpp: 32, // Assuming 32bpp for supported modes. More robust handling is needed for other formats.
        stride: info.pixels_per_scan_line,
    });

    let config_ptr = Box::leak(config);

    let status = (bs.install_configuration_table)(
        FULLERENE_FRAMEBUFFER_CONFIG_TABLE_GUID.as_ptr(),
        config_ptr as *const _ as *mut c_void,
    );

    if EfiStatus::from(status) != EfiStatus::Success {
        petroleum::serial::_print(format_args!(
            "Failed to install framebuffer config table, recovering memory.\n"
        ));
        let _ = unsafe { Box::from_raw(config_ptr) };
        petroleum::serial::_print(format_args!(
            "Failed to install framebuffer config table.\n"
        ));
        return;
    }

    // Clear screen to black for better visibility
    unsafe {
        core::ptr::write_bytes(fb_addr as *mut u8, 0x00, fb_size as usize);
    }

    petroleum::serial::serial_log(format_args!(
        "GOP set: {}x{} @ {:#x}",
        info.horizontal_resolution, info.vertical_resolution, fb_addr
    ));
    petroleum::serial::_print(format_args!("GOP: Framebuffer initialized and cleared\n"));
}
*/<|MERGE_RESOLUTION|>--- conflicted
+++ resolved
@@ -213,10 +213,7 @@
     }
 
     petroleum::println!("Installing VGA framebuffer config table for UEFI...");
-<<<<<<< HEAD
     vga_debug_log!("VGA: About to create config...\n");
-=======
->>>>>>> ab521d1c
 
     // Create an improved VGA-compatible framebuffer config
     // Use higher resolution VGA modes for better compatibility and to prevent logo scattering
@@ -229,7 +226,6 @@
         stride: 800, // Match width for VGA modes
     };
 
-<<<<<<< HEAD
     #[cfg(debug_assertions)]
     petroleum::serial::_print(format_args!(
         "VGA: Created config - address: {:#x}, width: {}, height: {}, bpp: {}\n",
@@ -267,7 +263,6 @@
             result
         ));
         result
-=======
     let config_ptr = Box::leak(Box::new(config));
 
     let bs = unsafe { &*st.boot_services };
@@ -277,18 +272,14 @@
             FULLERENE_FRAMEBUFFER_CONFIG_TABLE_GUID.as_ptr(),
             config_ptr as *const _ as *mut c_void,
         )
->>>>>>> ab521d1c
     };
 
     if EfiStatus::from(status) == EfiStatus::Success {
         petroleum::println!("VGA framebuffer config table installed successfully.");
     } else {
-<<<<<<< HEAD
         petroleum::serial::_print(format_args!(
             "VGA: Installation failed, recovering memory\n"
         ));
-=======
->>>>>>> ab521d1c
         let _ = unsafe { Box::from_raw(config_ptr) };
         petroleum::println!(
             "Failed to install VGA framebuffer config table (status: {:#x})",
